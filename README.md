--- conflicted
+++ resolved
@@ -15,35 +15,20 @@
 For more information go to [backstage.io](https://backstage.io) or join our [Discord chatroom](https://discord.gg/EBHEGzX).
 
 ### Features
-<<<<<<< HEAD
 
-- Create and manage all of your organization’s software and microservices in one place
-- Services catalog keeps track of all software and its ownership
-- Visualizations provide information about your backend services and tooling, and help you monitor them
-- A unified method for managing microservices offers both visibility and control
-- Preset templates allow engineers to quickly create microservices in a standardized way ([coming soon](https://github.com/spotify/backstage/milestone/11))
-- Centralized, full-featured technical documentation with integrated tooling that makes it easy for developers to set up, publish, and maintain alongside their code ([coming soon](https://github.com/spotify/backstage/milestone/15))
+- Create and manage all of your organization’s software and microservices in one place.
+- Services catalog keeps track of all software and its ownership.
+- Visualizations provide information about your backend services and tooling, and help you monitor them.
+- A unified method for managing microservices offers both visibility and control.
+- Preset templates allow engineers to quickly create microservices in a standardized way ([coming soon](https://github.com/spotify/backstage/milestone/11)).
+- Centralized, full-featured technical documentation with integrated tooling that makes it easy for developers to set up, publish, and maintain alongside their code ([coming soon](https://github.com/spotify/backstage/milestone/15)).
 
 ### Benefits
 
-- For engineering managers, it allows you to maintain standards and best practices across the organization, and can help you manage your whole tech ecosystem, from migrations to test certification.
-- For end users (developers), it makes it fast and simple to build software components in a standardized way, and it provides a central place to manage all projects and documentation.
-- For platform engineers, it enables extensibility and scalability by letting you easily integrate new tools and services (via plugins), as well as extending the functionality of existing ones.
-- For everyone, it’s a single, consistent experience that ties all your infrastructure tooling, resources, standards, owners, contributors, and administrators together in one place.
-=======
-* Create and manage all of your organization’s software and microservices in one place.
-* Services catalog keeps track of all software and its ownership.
-* Visualizations provide information about your backend services and tooling, and help you monitor them.
-* A unified method for managing microservices offers both visibility and control.
-* Preset templates allow engineers to quickly create microservices in a standardized way ([coming soon](https://github.com/spotify/backstage/milestone/11)).
-* Centralized, full-featured technical documentation with integrated tooling that makes it easy for developers to set up, publish, and maintain alongside their code ([coming soon](https://github.com/spotify/backstage/milestone/15)).
-
-### Benefits
-* For _engineering managers_, it allows you to maintain standards and best practices across the organization, and can help you manage your whole tech ecosystem, from migrations to test certification.
-* For _end users_ (developers), it makes it fast and simple to build software components in a standardized way, and it provides a central place to manage all projects and documentation.
-* For _platform engineers_, it enables extensibility and scalability by letting you easily integrate new tools and services (via plugins), as well as extending the functionality of existing ones. 
-* For _everyone_, it’s a single, consistent experience that ties all your infrastructure tooling, resources, standards, owners, contributors, and administrators together in one place.
->>>>>>> a854568e
+- For _engineering managers_, it allows you to maintain standards and best practices across the organization, and can help you manage your whole tech ecosystem, from migrations to test certification.
+- For _end users_ (developers), it makes it fast and simple to build software components in a standardized way, and it provides a central place to manage all projects and documentation.
+- For _platform engineers_, it enables extensibility and scalability by letting you easily integrate new tools and services (via plugins), as well as extending the functionality of existing ones.
+- For _everyone_, it’s a single, consistent experience that ties all your infrastructure tooling, resources, standards, owners, contributors, and administrators together in one place.
 
 ## Backstage Service Catalog (alpha)
 
